use std::{
    fs::File,
    io::{self, Read},
    path::PathBuf,
};

use serde::{Deserialize, Serialize};
use snafu::{ResultExt, Snafu};
use vector_common::TimeZone;
use vrl::{
    diagnostic::{Formatter, Note},
    prelude::{DiagnosticError, ExpressionError},
    Program, Runtime, Terminate,
};

#[cfg(feature = "vrl-vm")]
use std::sync::Arc;
#[cfg(feature = "vrl-vm")]
use vrl::Vm;

use crate::{
    config::{
        log_schema, ComponentKey, DataType, Input, Output, TransformConfig, TransformContext,
        TransformDescription,
    },
    event::{Event, VrlTarget},
    internal_events::{RemapMappingAbort, RemapMappingError},
    transforms::{SyncTransform, Transform, TransformOutputsBuf},
    Result,
};

const DROPPED: &str = "dropped";

#[derive(Deserialize, Serialize, Debug, Clone, Derivative)]
#[serde(deny_unknown_fields, default)]
#[derivative(Default)]
pub struct RemapConfig {
    pub source: Option<String>,
    pub file: Option<PathBuf>,
    #[serde(default)]
    pub timezone: TimeZone,
    pub drop_on_error: bool,
    #[serde(default = "crate::serde::default_true")]
    pub drop_on_abort: bool,
    pub reroute_dropped: bool,
}

inventory::submit! {
    TransformDescription::new::<RemapConfig>("remap")
}

impl_generate_config_from_default!(RemapConfig);

#[async_trait::async_trait]
#[typetag::serde(name = "remap")]
impl TransformConfig for RemapConfig {
    async fn build(&self, context: &TransformContext) -> Result<Transform> {
        let remap = Remap::new(self.clone(), context)?;
        Ok(Transform::synchronous(remap))
    }

<<<<<<< HEAD
    fn input_type(&self) -> DataType {
        DataType::all()
=======
    fn input(&self) -> Input {
        Input::any()
>>>>>>> c7b2a146
    }

    fn outputs(&self) -> Vec<Output> {
        if self.reroute_dropped {
            vec![
                Output::default(DataType::all()),
                Output::from((DROPPED, DataType::all())),
            ]
        } else {
            vec![Output::default(DataType::all())]
        }
    }

    fn transform_type(&self) -> &'static str {
        "remap"
    }

    fn enable_concurrency(&self) -> bool {
        true
    }
}

#[derive(Debug)]
pub struct Remap {
    component_key: Option<ComponentKey>,
    program: Program,
    runtime: Runtime,

    #[cfg(feature = "vrl-vm")]
    vm: Arc<Vm>,
    timezone: TimeZone,
    drop_on_error: bool,
    drop_on_abort: bool,
    reroute_dropped: bool,
}

impl Remap {
    pub fn new(config: RemapConfig, context: &TransformContext) -> crate::Result<Self> {
        let source = match (&config.source, &config.file) {
            (Some(source), None) => source.to_owned(),
            (None, Some(path)) => {
                let mut buffer = String::new();

                File::open(path)
                    .with_context(|_| FileOpenFailedSnafu { path })?
                    .read_to_string(&mut buffer)
                    .with_context(|_| FileReadFailedSnafu { path })?;

                buffer
            }
            _ => return Err(Box::new(BuildError::SourceAndOrFile)),
        };

        let mut functions = vrl_stdlib::all();
        functions.append(&mut enrichment::vrl_functions());
        functions.append(&mut vector_vrl_functions::vrl_functions());

        let program = vrl::compile(
            &source,
            &functions,
            Some(Box::new(context.enrichment_tables.clone())),
        )
        .map_err(|diagnostics| Formatter::new(&source, diagnostics).colored().to_string())?;

        let runtime = Runtime::default();

        #[cfg(feature = "vrl-vm")]
        let vm = Arc::new(runtime.compile(functions, &program)?);

        Ok(Remap {
            component_key: context.key.clone(),
            program,
            runtime,
            timezone: config.timezone,
            drop_on_error: config.drop_on_error,
            drop_on_abort: config.drop_on_abort,
            reroute_dropped: config.reroute_dropped,
            #[cfg(feature = "vrl-vm")]
            vm,
        })
    }

    #[cfg(test)]
    const fn runtime(&self) -> &Runtime {
        &self.runtime
    }

    fn annotate_dropped(&self, event: &mut Event, reason: &str, error: ExpressionError) {
        match event {
            Event::Log(ref mut log) | Event::Trace(ref mut log) => {
                let message = error
                    .notes()
                    .iter()
                    .filter(|note| matches!(note, Note::UserErrorMessage(_)))
                    .last()
                    .map(|note| note.to_string())
                    .unwrap_or_else(|| error.to_string());
                log.insert(
                    log_schema().metadata_key(),
                    serde_json::json!({
                        "dropped": {
                            "reason": reason,
                            "message": message,
                            "component_id": self.component_key,
                            "component_type": "remap",
                            "component_kind": "transform",
                        }
                    }),
                );
            }
            Event::Metric(ref mut metric) => {
                let m = log_schema().metadata_key();
                metric.insert_tag(format!("{}.dropped.reason", m), reason.into());
                metric.insert_tag(
                    format!("{}.dropped.component_id", m),
                    self.component_key
                        .as_ref()
                        .map(ToString::to_string)
                        .unwrap_or_else(String::new),
                );
                metric.insert_tag(format!("{}.dropped.component_type", m), "remap".into());
                metric.insert_tag(format!("{}.dropped.component_kind", m), "transform".into());
            }
        }
    }

    #[cfg(feature = "vrl-vm")]
    fn run_vrl(&mut self, target: &mut VrlTarget) -> std::result::Result<vrl::Value, Terminate> {
        self.runtime.run_vm(&self.vm, target, &self.timezone)
    }

    #[cfg(not(feature = "vrl-vm"))]
    fn run_vrl(&mut self, target: &mut VrlTarget) -> std::result::Result<vrl::Value, Terminate> {
        let result = self.runtime.resolve(target, &self.program, &self.timezone);
        self.runtime.clear();
        result
    }
}

impl Clone for Remap {
    fn clone(&self) -> Self {
        Self {
            component_key: self.component_key.clone(),
            program: self.program.clone(),
            runtime: Runtime::default(),
            timezone: self.timezone,
            drop_on_error: self.drop_on_error,
            drop_on_abort: self.drop_on_abort,
            reroute_dropped: self.reroute_dropped,
            #[cfg(feature = "vrl-vm")]
            vm: Arc::clone(&self.vm),
        }
    }
}

impl SyncTransform for Remap {
    fn transform(&mut self, event: Event, output: &mut TransformOutputsBuf) {
        // If a program can fail or abort at runtime and we know that we will still need to forward
        // the event in that case (either to the main output or `dropped`, depending on the
        // config), we need to clone the original event and keep it around, to allow us to discard
        // any mutations made to the event while the VRL program runs, before it failed or aborted.
        //
        // The `drop_on_{error, abort}` transform config allows operators to remove events from the
        // main output if they're failed or aborted, in which case we can skip the cloning, since
        // any mutations made by VRL will be ignored regardless. If they hav configured
        // `reroute_dropped`, however, we still need to do the clone to ensure that we can forward
        // the event to the `dropped` output.
        let forward_on_error = !self.drop_on_error || self.reroute_dropped;
        let forward_on_abort = !self.drop_on_abort || self.reroute_dropped;
        let original_event = if (self.program.can_fail() && forward_on_error)
            || (self.program.can_abort() && forward_on_abort)
        {
            Some(event.clone())
        } else {
            None
        };

        let mut target: VrlTarget = event.into();
        let result = self.run_vrl(&mut target);

        match result {
            Ok(_) => {
                for event in target.into_events() {
                    output.push(event)
                }
            }
            Err(Terminate::Abort(error)) => {
                emit!(&RemapMappingAbort {
                    event_dropped: self.drop_on_abort,
                });

                if !self.drop_on_abort {
                    output.push(original_event.expect("event will be set"))
                } else if self.reroute_dropped {
                    let mut event = original_event.expect("event will be set");
                    self.annotate_dropped(&mut event, "abort", error);
                    output.push_named(DROPPED, event)
                }
            }
            Err(Terminate::Error(error)) => {
                emit!(&RemapMappingError {
                    error: error.to_string(),
                    event_dropped: self.drop_on_error,
                });

                if !self.drop_on_error {
                    output.push(original_event.expect("event will be set"))
                } else if self.reroute_dropped {
                    let mut event = original_event.expect("event will be set");
                    self.annotate_dropped(&mut event, "error", error);
                    output.push_named(DROPPED, event)
                }
            }
        }
    }
}

#[derive(Debug, Snafu)]
pub enum BuildError {
    #[snafu(display("must provide exactly one of `source` or `file` configuration"))]
    SourceAndOrFile,

    #[snafu(display("Could not open vrl program {:?}: {}", path, source))]
    FileOpenFailed { path: PathBuf, source: io::Error },
    #[snafu(display("Could not read vrl program {:?}: {}", path, source))]
    FileReadFailed { path: PathBuf, source: io::Error },
}

#[cfg(test)]
mod tests {
    use std::collections::{BTreeMap, HashMap};

    use indoc::{formatdoc, indoc};
    use vector_common::btreemap;

    use super::*;
    use crate::{
        config::{build_unit_tests, ConfigBuilder},
        event::{
            metric::{MetricKind, MetricValue},
            LogEvent, Metric, Value,
        },
        test_util::components::{init_test, COMPONENT_MULTIPLE_OUTPUTS_TESTS},
        transforms::OutputBuffer,
    };

    #[test]
    fn generate_config() {
        crate::test_util::test_generate_config::<RemapConfig>();
    }

    #[test]
    fn config_missing_source_and_file() {
        let config = RemapConfig {
            source: None,
            file: None,
            ..Default::default()
        };

        let err = Remap::new(config, &Default::default())
            .unwrap_err()
            .to_string();
        assert_eq!(
            &err,
            "must provide exactly one of `source` or `file` configuration"
        )
    }

    #[test]
    fn config_both_source_and_file() {
        let config = RemapConfig {
            source: Some("".to_owned()),
            file: Some("".into()),
            ..Default::default()
        };

        let err = Remap::new(config, &Default::default())
            .unwrap_err()
            .to_string();
        assert_eq!(
            &err,
            "must provide exactly one of `source` or `file` configuration"
        )
    }

    fn get_field_string(event: &Event, field: &str) -> String {
        event.as_log().get(field).unwrap().to_string_lossy()
    }

    #[test]
    fn check_remap_doesnt_share_state_between_events() {
        let conf = RemapConfig {
            source: Some(".foo = .sentinel".to_string()),
            file: None,
            timezone: TimeZone::default(),
            drop_on_error: true,
            drop_on_abort: false,
            ..Default::default()
        };
        let mut tform = Remap::new(conf, &Default::default()).unwrap();
        assert!(tform.runtime().is_empty());

        let event1 = {
            let mut event1 = LogEvent::from("event1");
            event1.insert("sentinel", "bar");
            Event::from(event1)
        };
        let metadata1 = event1.metadata().clone();
        let result1 = transform_one(&mut tform, event1).unwrap();
        assert_eq!(get_field_string(&result1, "message"), "event1");
        assert_eq!(get_field_string(&result1, "foo"), "bar");
        assert_eq!(result1.metadata(), &metadata1);
        assert!(tform.runtime().is_empty());

        let event2 = {
            let event2 = LogEvent::from("event2");
            Event::from(event2)
        };
        let metadata2 = event2.metadata().clone();
        let result2 = transform_one(&mut tform, event2).unwrap();
        assert_eq!(get_field_string(&result2, "message"), "event2");
        assert_eq!(result2.as_log().get("foo"), Some(&Value::Null));
        assert_eq!(result2.metadata(), &metadata2);
        assert!(tform.runtime().is_empty());
    }

    #[test]
    fn check_remap_adds() {
        let event = {
            let mut event = LogEvent::from("augment me");
            event.insert("copy_from", "buz");
            Event::from(event)
        };
        let metadata = event.metadata().clone();

        let conf = RemapConfig {
            source: Some(
                r#"  .foo = "bar"
  .bar = "baz"
  .copy = .copy_from
"#
                .to_string(),
            ),
            file: None,
            timezone: TimeZone::default(),
            drop_on_error: true,
            drop_on_abort: false,
            ..Default::default()
        };
        let mut tform = Remap::new(conf, &Default::default()).unwrap();

        let result = transform_one(&mut tform, event).unwrap();
        assert_eq!(get_field_string(&result, "message"), "augment me");
        assert_eq!(get_field_string(&result, "copy_from"), "buz");
        assert_eq!(get_field_string(&result, "foo"), "bar");
        assert_eq!(get_field_string(&result, "bar"), "baz");
        assert_eq!(get_field_string(&result, "copy"), "buz");
        assert_eq!(result.metadata(), &metadata);
    }

    #[test]
    fn check_remap_emits_multiple() {
        let event = {
            let mut event = LogEvent::from("augment me");
            event.insert(
                "events",
                vec![btreemap!("message" => "foo"), btreemap!("message" => "bar")],
            );
            Event::from(event)
        };
        let metadata = event.metadata().clone();

        let conf = RemapConfig {
            source: Some(
                indoc! {r#"
                . = .events
            "#}
                .to_owned(),
            ),
            file: None,
            timezone: TimeZone::default(),
            drop_on_error: true,
            drop_on_abort: false,
            ..Default::default()
        };
        let mut tform = Remap::new(conf, &Default::default()).unwrap();

        let out = collect_outputs(&mut tform, event);
        assert_eq!(2, out.primary.len());
        let mut result = out.primary.into_events();

        let r = result.next().unwrap();
        assert_eq!(get_field_string(&r, "message"), "foo");
        assert_eq!(r.metadata(), &metadata);
        let r = result.next().unwrap();
        assert_eq!(get_field_string(&r, "message"), "bar");
        assert_eq!(r.metadata(), &metadata);
    }

    #[test]
    fn check_remap_error() {
        let event = {
            let mut event = Event::from("augment me");
            event.as_mut_log().insert("bar", "is a string");
            event
        };

        let conf = RemapConfig {
            source: Some(formatdoc! {r#"
                .foo = "foo"
                .not_an_int = int!(.bar)
                .baz = 12
            "#}),
            file: None,
            timezone: TimeZone::default(),
            drop_on_error: false,
            drop_on_abort: false,
            ..Default::default()
        };
        let mut tform = Remap::new(conf, &Default::default()).unwrap();

        let event = transform_one(&mut tform, event).unwrap();

        assert_eq!(event.as_log().get("bar"), Some(&Value::from("is a string")));
        assert!(event.as_log().get("foo").is_none());
        assert!(event.as_log().get("baz").is_none());
    }

    #[test]
    fn check_remap_error_drop() {
        let event = {
            let mut event = Event::from("augment me");
            event.as_mut_log().insert("bar", "is a string");
            event
        };

        let conf = RemapConfig {
            source: Some(formatdoc! {r#"
                .foo = "foo"
                .not_an_int = int!(.bar)
                .baz = 12
            "#}),
            file: None,
            timezone: TimeZone::default(),
            drop_on_error: true,
            drop_on_abort: false,
            ..Default::default()
        };
        let mut tform = Remap::new(conf, &Default::default()).unwrap();

        assert!(transform_one(&mut tform, event).is_none())
    }

    #[test]
    fn check_remap_error_infallible() {
        let event = {
            let mut event = Event::from("augment me");
            event.as_mut_log().insert("bar", "is a string");
            event
        };

        let conf = RemapConfig {
            source: Some(formatdoc! {r#"
                .foo = "foo"
                .baz = 12
            "#}),
            file: None,
            timezone: TimeZone::default(),
            drop_on_error: false,
            drop_on_abort: false,
            ..Default::default()
        };
        let mut tform = Remap::new(conf, &Default::default()).unwrap();

        let event = transform_one(&mut tform, event).unwrap();

        assert_eq!(event.as_log().get("foo"), Some(&Value::from("foo")));
        assert_eq!(event.as_log().get("bar"), Some(&Value::from("is a string")));
        assert_eq!(event.as_log().get("baz"), Some(&Value::from(12)));
    }

    #[test]
    fn check_remap_abort() {
        let event = {
            let mut event = Event::from("augment me");
            event.as_mut_log().insert("bar", "is a string");
            event
        };

        let conf = RemapConfig {
            source: Some(formatdoc! {r#"
                .foo = "foo"
                abort
                .baz = 12
            "#}),
            file: None,
            timezone: TimeZone::default(),
            drop_on_error: false,
            drop_on_abort: false,
            ..Default::default()
        };
        let mut tform = Remap::new(conf, &Default::default()).unwrap();

        let event = transform_one(&mut tform, event).unwrap();

        assert_eq!(event.as_log().get("bar"), Some(&Value::from("is a string")));
        assert!(event.as_log().get("foo").is_none());
        assert!(event.as_log().get("baz").is_none());
    }

    #[test]
    fn check_remap_abort_drop() {
        let event = {
            let mut event = Event::from("augment me");
            event.as_mut_log().insert("bar", "is a string");
            event
        };

        let conf = RemapConfig {
            source: Some(formatdoc! {r#"
                .foo = "foo"
                abort
                .baz = 12
            "#}),
            file: None,
            timezone: TimeZone::default(),
            drop_on_error: false,
            drop_on_abort: true,
            ..Default::default()
        };
        let mut tform = Remap::new(conf, &Default::default()).unwrap();

        assert!(transform_one(&mut tform, event).is_none())
    }

    #[test]
    fn check_remap_metric() {
        let metric = Event::Metric(Metric::new(
            "counter",
            MetricKind::Absolute,
            MetricValue::Counter { value: 1.0 },
        ));
        let metadata = metric.metadata().clone();

        let conf = RemapConfig {
            source: Some(
                r#".tags.host = "zoobub"
                       .name = "zork"
                       .namespace = "zerk"
                       .kind = "incremental""#
                    .to_string(),
            ),
            file: None,
            timezone: TimeZone::default(),
            drop_on_error: true,
            drop_on_abort: false,
            ..Default::default()
        };
        let mut tform = Remap::new(conf, &Default::default()).unwrap();

        let result = transform_one(&mut tform, metric).unwrap();
        assert_eq!(
            result,
            Event::Metric(
                Metric::new_with_metadata(
                    "zork",
                    MetricKind::Incremental,
                    MetricValue::Counter { value: 1.0 },
                    metadata,
                )
                .with_namespace(Some("zerk"))
                .with_tags(Some({
                    let mut tags = BTreeMap::new();
                    tags.insert("host".into(), "zoobub".into());
                    tags
                }))
            )
        );
    }

    #[test]
    fn check_remap_branching() {
        let happy = Event::try_from(serde_json::json!({"hello": "world"})).unwrap();
        let abort = Event::try_from(serde_json::json!({"hello": "goodbye"})).unwrap();
        let error = Event::try_from(serde_json::json!({"hello": 42})).unwrap();

        let happy_metric = {
            let mut metric = Metric::new(
                "counter",
                MetricKind::Absolute,
                MetricValue::Counter { value: 1.0 },
            );
            metric.insert_tag("hello".into(), "world".into());
            Event::Metric(metric)
        };

        let abort_metric = {
            let mut metric = Metric::new(
                "counter",
                MetricKind::Absolute,
                MetricValue::Counter { value: 1.0 },
            );
            metric.insert_tag("hello".into(), "goodbye".into());
            Event::Metric(metric)
        };

        let error_metric = {
            let mut metric = Metric::new(
                "counter",
                MetricKind::Absolute,
                MetricValue::Counter { value: 1.0 },
            );
            metric.insert_tag("not_hello".into(), "oops".into());
            Event::Metric(metric)
        };

        let conf = RemapConfig {
            source: Some(formatdoc! {r#"
                if exists(.tags) {{
                    # metrics
                    .tags.foo = "bar"
                    if string!(.tags.hello) == "goodbye" {{
                      abort
                    }}
                }} else {{
                    # logs
                    .foo = "bar"
                    if string!(.hello) == "goodbye" {{
                      abort
                    }}
                }}
            "#}),
            drop_on_error: true,
            drop_on_abort: true,
            reroute_dropped: true,
            ..Default::default()
        };
        let context = TransformContext {
            key: Some(ComponentKey::from("remapper")),
            ..Default::default()
        };
        let mut tform = Remap::new(conf, &context).unwrap();

        let output = transform_one_fallible(&mut tform, happy).unwrap();
        let log = output.as_log();
        assert_eq!(log["hello"], "world".into());
        assert_eq!(log["foo"], "bar".into());
        assert!(!log.contains("metadata"));

        let output = transform_one_fallible(&mut tform, abort).unwrap_err();
        let log = output.as_log();
        assert_eq!(log["hello"], "goodbye".into());
        assert!(!log.contains("foo"));
        assert_eq!(
            log["metadata"],
            serde_json::json!({
                "dropped": {
                    "reason": "abort",
                    "message": "aborted",
                    "component_id": "remapper",
                    "component_type": "remap",
                    "component_kind": "transform",
                }
            })
            .try_into()
            .unwrap()
        );

        let output = transform_one_fallible(&mut tform, error).unwrap_err();
        let log = output.as_log();
        assert_eq!(log["hello"], 42.into());
        assert!(!log.contains("foo"));
        assert_eq!(
            log["metadata"],
            serde_json::json!({
                "dropped": {
                    "reason": "error",
                    "message": "function call error for \"string\" at (160:175): expected string, got integer",
                    "component_id": "remapper",
                    "component_type": "remap",
                    "component_kind": "transform",
                }
            })
            .try_into()
            .unwrap()
        );

        let output = transform_one_fallible(&mut tform, happy_metric).unwrap();
        pretty_assertions::assert_eq!(
            output,
            Event::Metric(
                Metric::new(
                    "counter",
                    MetricKind::Absolute,
                    MetricValue::Counter { value: 1.0 },
                )
                .with_tags(Some({
                    let mut tags = BTreeMap::new();
                    tags.insert("hello".into(), "world".into());
                    tags.insert("foo".into(), "bar".into());
                    tags
                }))
            )
        );

        let output = transform_one_fallible(&mut tform, abort_metric).unwrap_err();
        pretty_assertions::assert_eq!(
            output,
            Event::Metric(
                Metric::new(
                    "counter",
                    MetricKind::Absolute,
                    MetricValue::Counter { value: 1.0 },
                )
                .with_tags(Some({
                    let mut tags = BTreeMap::new();
                    tags.insert("hello".into(), "goodbye".into());
                    tags.insert("metadata.dropped.reason".into(), "abort".into());
                    tags.insert("metadata.dropped.component_id".into(), "remapper".into());
                    tags.insert("metadata.dropped.component_type".into(), "remap".into());
                    tags.insert("metadata.dropped.component_kind".into(), "transform".into());
                    tags
                }))
            )
        );

        let output = transform_one_fallible(&mut tform, error_metric).unwrap_err();
        pretty_assertions::assert_eq!(
            output,
            Event::Metric(
                Metric::new(
                    "counter",
                    MetricKind::Absolute,
                    MetricValue::Counter { value: 1.0 },
                )
                .with_tags(Some({
                    let mut tags = BTreeMap::new();
                    tags.insert("not_hello".into(), "oops".into());
                    tags.insert("metadata.dropped.reason".into(), "error".into());
                    tags.insert("metadata.dropped.component_id".into(), "remapper".into());
                    tags.insert("metadata.dropped.component_type".into(), "remap".into());
                    tags.insert("metadata.dropped.component_kind".into(), "transform".into());
                    tags
                }))
            )
        );
    }

    #[test]
    fn check_remap_branching_assert_with_message() {
        let error_trigger_assert_custom_message =
            Event::try_from(serde_json::json!({"hello": 42})).unwrap();
        let error_trigger_default_assert_message =
            Event::try_from(serde_json::json!({"hello": 0})).unwrap();
        let conf = RemapConfig {
            source: Some(formatdoc! {r#"
                assert_eq!(.hello, 0, "custom message here")
                assert_eq!(.hello, 1)
            "#}),
            drop_on_error: true,
            drop_on_abort: true,
            reroute_dropped: true,
            ..Default::default()
        };
        let context = TransformContext {
            key: Some(ComponentKey::from("remapper")),
            ..Default::default()
        };
        let mut tform = Remap::new(conf, &context).unwrap();

        let output =
            transform_one_fallible(&mut tform, error_trigger_assert_custom_message).unwrap_err();
        let log = output.as_log();
        assert_eq!(log["hello"], 42.into());
        assert!(!log.contains("foo"));
        assert_eq!(
            log["metadata"],
            serde_json::json!({
                "dropped": {
                    "reason": "error",
                    "message": "custom message here",
                    "component_id": "remapper",
                    "component_type": "remap",
                    "component_kind": "transform",
                }
            })
            .try_into()
            .unwrap()
        );

        let output =
            transform_one_fallible(&mut tform, error_trigger_default_assert_message).unwrap_err();
        let log = output.as_log();
        assert_eq!(log["hello"], 0.into());
        assert!(!log.contains("foo"));
        assert_eq!(
            log["metadata"],
            serde_json::json!({
                "dropped": {
                    "reason": "error",
                    "message": "function call error for \"assert_eq\" at (45:66): assertion failed: 0 == 1",
                    "component_id": "remapper",
                    "component_type": "remap",
                    "component_kind": "transform",
                }
            })
            .try_into()
            .unwrap()
        );
    }

    #[test]
    fn check_remap_branching_abort_with_message() {
        let error = Event::try_from(serde_json::json!({"hello": 42})).unwrap();
        let conf = RemapConfig {
            source: Some(formatdoc! {r#"
                abort "custom message here"
            "#}),
            drop_on_error: true,
            drop_on_abort: true,
            reroute_dropped: true,
            ..Default::default()
        };
        let context = TransformContext {
            key: Some(ComponentKey::from("remapper")),
            ..Default::default()
        };
        let mut tform = Remap::new(conf, &context).unwrap();

        let output = transform_one_fallible(&mut tform, error).unwrap_err();
        let log = output.as_log();
        assert_eq!(log["hello"], 42.into());
        assert!(!log.contains("foo"));
        assert_eq!(
            log["metadata"],
            serde_json::json!({
                "dropped": {
                    "reason": "abort",
                    "message": "custom message here",
                    "component_id": "remapper",
                    "component_type": "remap",
                    "component_kind": "transform",
                }
            })
            .try_into()
            .unwrap()
        );
    }

    #[test]
    fn check_remap_branching_disabled() {
        let happy = Event::try_from(serde_json::json!({"hello": "world"})).unwrap();
        let abort = Event::try_from(serde_json::json!({"hello": "goodbye"})).unwrap();
        let error = Event::try_from(serde_json::json!({"hello": 42})).unwrap();

        let conf = RemapConfig {
            source: Some(formatdoc! {r#"
                if exists(.tags) {{
                    # metrics
                    .tags.foo = "bar"
                    if string!(.tags.hello) == "goodbye" {{
                      abort
                    }}
                }} else {{
                    # logs
                    .foo = "bar"
                    if string!(.hello) == "goodbye" {{
                      abort
                    }}
                }}
            "#}),
            drop_on_error: true,
            drop_on_abort: true,
            reroute_dropped: false,
            ..Default::default()
        };

        assert_eq!(vec![Output::default(DataType::all())], conf.outputs());

        let context = TransformContext {
            key: Some(ComponentKey::from("remapper")),
            ..Default::default()
        };
        let mut tform = Remap::new(conf, &context).unwrap();

        let output = transform_one_fallible(&mut tform, happy).unwrap();
        let log = output.as_log();
        assert_eq!(log["hello"], "world".into());
        assert_eq!(log["foo"], "bar".into());
        assert!(!log.contains("metadata"));

        let out = collect_outputs(&mut tform, abort);
        assert!(out.primary.is_empty());
        assert!(out.named[DROPPED].is_empty());

        let out = collect_outputs(&mut tform, error);
        assert!(out.primary.is_empty());
        assert!(out.named[DROPPED].is_empty());
    }

    #[tokio::test]
    async fn check_remap_branching_metrics_with_output() {
        init_test();

        let config: ConfigBuilder = toml::from_str(indoc! {r#"
            [transforms.foo]
            inputs = []
            type = "remap"
            drop_on_abort = true
            reroute_dropped = true
            source = "abort"

            [[tests]]
            name = "metric output"

            [tests.input]
                insert_at = "foo"
                value = "none"

            [[tests.outputs]]
                extract_from = "foo.dropped"
                [[tests.outputs.conditions]]
                type = "vrl"
                source = "true"
        "#})
        .unwrap();

        let mut tests = build_unit_tests(config).await.unwrap();
        assert!(tests.remove(0).run().await.errors.is_empty());
        // Check that metrics were emitted with output tag
        COMPONENT_MULTIPLE_OUTPUTS_TESTS.assert(&["output"]);
    }

    struct CollectedOuput {
        primary: OutputBuffer,
        named: HashMap<String, OutputBuffer>,
    }

    fn collect_outputs(ft: &mut dyn SyncTransform, event: Event) -> CollectedOuput {
        let mut outputs = TransformOutputsBuf::new_with_capacity(
            vec![
                Output::default(DataType::all()),
                Output::from((DROPPED, DataType::all())),
            ],
            1,
        );

        ft.transform(event, &mut outputs);

        CollectedOuput {
            primary: outputs.take_primary(),
            named: outputs.take_all_named(),
        }
    }

    fn transform_one(ft: &mut dyn SyncTransform, event: Event) -> Option<Event> {
        let mut out = collect_outputs(ft, event);
        assert_eq!(0, out.named.iter().map(|(_, v)| v.len()).sum::<usize>());
        assert!(out.primary.len() <= 1);
        out.primary.pop()
    }

    fn transform_one_fallible(
        ft: &mut dyn SyncTransform,
        event: Event,
    ) -> std::result::Result<Event, Event> {
        let mut outputs = TransformOutputsBuf::new_with_capacity(
            vec![
                Output::default(DataType::all()),
                Output::from((DROPPED, DataType::all())),
            ],
            1,
        );

        ft.transform(event, &mut outputs);

        let mut buf = outputs.drain().collect::<Vec<_>>();
        let mut err_buf = outputs.drain_named(DROPPED).collect::<Vec<_>>();

        assert!(buf.len() < 2);
        assert!(err_buf.len() < 2);
        match (buf.pop(), err_buf.pop()) {
            (Some(good), None) => Ok(good),
            (None, Some(bad)) => Err(bad),
            (a, b) => panic!("expected output xor error output, got {:?} and {:?}", a, b),
        }
    }
}<|MERGE_RESOLUTION|>--- conflicted
+++ resolved
@@ -59,13 +59,8 @@
         Ok(Transform::synchronous(remap))
     }
 
-<<<<<<< HEAD
-    fn input_type(&self) -> DataType {
-        DataType::all()
-=======
     fn input(&self) -> Input {
-        Input::any()
->>>>>>> c7b2a146
+        Input::all()
     }
 
     fn outputs(&self) -> Vec<Output> {
