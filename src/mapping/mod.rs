--- conflicted
+++ resolved
@@ -304,534 +304,4 @@
 
         Ok(())
     }
-<<<<<<< HEAD
-}
-
-//------------------------------------------------------------------------------
-
-#[cfg(test)]
-mod tests {
-    use super::query::{
-        arithmetic::Arithmetic, arithmetic::Operator as ArithmeticOperator,
-        path::Path as QueryPath, Literal,
-    };
-    use super::*;
-    use crate::{
-        event::{Lookup, Value},
-        log_event,
-    };
-
-    #[test]
-    fn check_mapping() {
-        crate::test_util::trace_init();
-
-        let cases = vec![
-            (
-                {
-                    let mut event = log_event! {
-                        crate::config::log_schema().message_key().clone() => "foo body".to_string(),
-                        crate::config::log_schema().timestamp_key().clone() => chrono::Utc::now(),
-                    };
-                    event.as_mut_log().remove(Lookup::from("timestamp"), false);
-                    event
-                },
-                {
-                    let mut event = log_event! {
-                        crate::config::log_schema().message_key().clone() => "foo body".to_string(),
-                        crate::config::log_schema().timestamp_key().clone() => chrono::Utc::now(),
-                    };
-                    event
-                        .as_mut_log()
-                        .insert(LookupBuf::from("foo"), Value::from("bar"));
-                    event.as_mut_log().remove(Lookup::from("timestamp"), false);
-                    event
-                },
-                Mapping::new(vec![Box::new(Assignment::new(
-                    LookupBuf::from("foo"),
-                    Box::new(Literal::from(Value::from("bar"))),
-                ))]),
-                Ok(()),
-            ),
-            (
-                {
-                    let mut event = log_event! {
-                        crate::config::log_schema().message_key().clone() => "foo body".to_string(),
-                        crate::config::log_schema().timestamp_key().clone() => chrono::Utc::now(),
-                    };
-                    event.as_mut_log().remove(Lookup::from("timestamp"), false);
-                    event
-                },
-                {
-                    let mut event = log_event! {
-                        crate::config::log_schema().message_key().clone() => "foo body".to_string(),
-                        crate::config::log_schema().timestamp_key().clone() => chrono::Utc::now(),
-                    };
-                    event.as_mut_log().insert(
-                        LookupBuf::from_str("foo bar\\.baz.buz").unwrap(),
-                        Value::from("quack"),
-                    );
-                    event.as_mut_log().remove(Lookup::from("timestamp"), false);
-                    event
-                },
-                Mapping::new(vec![Box::new(Assignment::new(
-                    LookupBuf::from_str("foo bar\\.baz.buz").unwrap(),
-                    Box::new(Literal::from(Value::from("quack"))),
-                ))]),
-                Ok(()),
-            ),
-            (
-                {
-                    let mut event = log_event! {
-                        crate::config::log_schema().message_key().clone() => "foo body".to_string(),
-                        crate::config::log_schema().timestamp_key().clone() => chrono::Utc::now(),
-                    };
-                    event.as_mut_log().remove(Lookup::from("timestamp"), false);
-                    event
-                        .as_mut_log()
-                        .insert(LookupBuf::from("foo"), Value::from("bar"));
-                    event
-                },
-                {
-                    let mut event = log_event! {
-                        crate::config::log_schema().message_key().clone() => "foo body".to_string(),
-                        crate::config::log_schema().timestamp_key().clone() => chrono::Utc::now(),
-                    };
-                    event.as_mut_log().remove(Lookup::from("timestamp"), false);
-                    event
-                },
-                Mapping::new(vec![Box::new(Deletion::new(vec![LookupBuf::from("foo")]))]),
-                Ok(()),
-            ),
-            (
-                {
-                    let mut event = log_event! {
-                        crate::config::log_schema().message_key().clone() => "foo body".to_string(),
-                        crate::config::log_schema().timestamp_key().clone() => chrono::Utc::now(),
-                    };
-                    event
-                        .as_mut_log()
-                        .insert(LookupBuf::from("bar"), Value::from("baz"));
-                    event.as_mut_log().remove(Lookup::from("timestamp"), false);
-                    event
-                },
-                {
-                    let mut event = log_event! {
-                        crate::config::log_schema().message_key().clone() => "foo body".to_string(),
-                        crate::config::log_schema().timestamp_key().clone() => chrono::Utc::now(),
-                    };
-                    event
-                        .as_mut_log()
-                        .insert(LookupBuf::from("foo"), Value::from("bar"));
-                    event.as_mut_log().remove(Lookup::from("timestamp"), false);
-                    event
-                },
-                Mapping::new(vec![
-                    Box::new(Assignment::new(
-                        LookupBuf::from("foo"),
-                        Box::new(Literal::from(Value::from("bar"))),
-                    )),
-                    Box::new(Deletion::new(vec![LookupBuf::from("bar")])),
-                ]),
-                Ok(()),
-            ),
-            (
-                {
-                    let mut event = log_event! {
-                        crate::config::log_schema().message_key().clone() => "foo body".to_string(),
-                        crate::config::log_schema().timestamp_key().clone() => chrono::Utc::now(),
-                    };
-                    event
-                        .as_mut_log()
-                        .insert(LookupBuf::from("bar"), Value::from("baz"));
-                    event.as_mut_log().remove(Lookup::from("timestamp"), false);
-                    event
-                },
-                {
-                    let mut event = log_event! {
-                        crate::config::log_schema().message_key().clone() => "foo body".to_string(),
-                        crate::config::log_schema().timestamp_key().clone() => chrono::Utc::now(),
-                    };
-                    event
-                        .as_mut_log()
-                        .insert(LookupBuf::from("bar"), Value::from("baz"));
-                    event
-                        .as_mut_log()
-                        .insert(LookupBuf::from("foo"), Value::from("bar is baz"));
-                    event.as_mut_log().remove(Lookup::from("timestamp"), false);
-                    event
-                },
-                Mapping::new(vec![Box::new(IfStatement::new(
-                    Box::new(Arithmetic::new(
-                        Box::new(QueryPath::from("bar")),
-                        Box::new(Literal::from(Value::from("baz"))),
-                        ArithmeticOperator::Equal,
-                    )),
-                    Box::new(Assignment::new(
-                        LookupBuf::from("foo"),
-                        Box::new(Literal::from(Value::from("bar is baz"))),
-                    )),
-                    Box::new(Deletion::new(vec![LookupBuf::from("bar")])),
-                ))]),
-                Ok(()),
-            ),
-            (
-                {
-                    let mut event = log_event! {
-                        crate::config::log_schema().message_key().clone() => "foo body".to_string(),
-                        crate::config::log_schema().timestamp_key().clone() => chrono::Utc::now(),
-                    };
-                    event
-                        .as_mut_log()
-                        .insert(LookupBuf::from("bar"), Value::from("buz"));
-                    event.as_mut_log().remove(Lookup::from("timestamp"), false);
-                    event
-                },
-                {
-                    let mut event = log_event! {
-                        crate::config::log_schema().message_key().clone() => "foo body".to_string(),
-                        crate::config::log_schema().timestamp_key().clone() => chrono::Utc::now(),
-                    };
-                    event.as_mut_log().remove(Lookup::from("timestamp"), false);
-                    event
-                },
-                Mapping::new(vec![Box::new(IfStatement::new(
-                    Box::new(Arithmetic::new(
-                        Box::new(QueryPath::from("bar")),
-                        Box::new(Literal::from(Value::from("baz"))),
-                        ArithmeticOperator::Equal,
-                    )),
-                    Box::new(Assignment::new(
-                        LookupBuf::from("foo"),
-                        Box::new(Literal::from(Value::from("bar is baz"))),
-                    )),
-                    Box::new(Deletion::new(vec![LookupBuf::from("bar")])),
-                ))]),
-                Ok(()),
-            ),
-            (
-                {
-                    let mut event = log_event! {
-                        crate::config::log_schema().message_key().clone() => "foo body".to_string(),
-                        crate::config::log_schema().timestamp_key().clone() => chrono::Utc::now(),
-                    };
-                    event
-                        .as_mut_log()
-                        .insert(LookupBuf::from("bar"), Value::from("buz"));
-                    event.as_mut_log().remove(Lookup::from("timestamp"), false);
-                    event
-                },
-                {
-                    let mut event = log_event! {
-                        crate::config::log_schema().message_key().clone() => "foo body".to_string(),
-                        crate::config::log_schema().timestamp_key().clone() => chrono::Utc::now(),
-                    };
-                    event
-                        .as_mut_log()
-                        .insert(LookupBuf::from("bar"), Value::from("buz"));
-                    event.as_mut_log().remove(Lookup::from("timestamp"), false);
-                    event
-                },
-                Mapping::new(vec![Box::new(IfStatement::new(
-                    Box::new(QueryPath::from("bar")),
-                    Box::new(Assignment::new(
-                        LookupBuf::from("foo"),
-                        Box::new(Literal::from(Value::from("bar is baz"))),
-                    )),
-                    Box::new(Deletion::new(vec![LookupBuf::from("bar")])),
-                ))]),
-                Err("failed to apply mapping 0: query returned non-boolean value".to_string()),
-            ),
-            (
-                {
-                    let mut event = log_event! {
-                        crate::config::log_schema().message_key().clone() => "foo body".to_string(),
-                        crate::config::log_schema().timestamp_key().clone() => chrono::Utc::now(),
-                    };
-                    event.as_mut_log().insert(
-                        LookupBuf::from_str("bar.baz.buz").unwrap(),
-                        Value::from("first"),
-                    );
-                    event.as_mut_log().insert(
-                        LookupBuf::from_str("bar.baz.remove_this").unwrap(),
-                        Value::from("second"),
-                    );
-                    event
-                        .as_mut_log()
-                        .insert(LookupBuf::from_str("bev").unwrap(), Value::from("third"));
-                    event.as_mut_log().insert(
-                        LookupBuf::from_str("and.remove_this").unwrap(),
-                        Value::from("fourth"),
-                    );
-                    event.as_mut_log().insert(
-                        LookupBuf::from_str("nested.stuff.here").unwrap(),
-                        Value::from("fifth"),
-                    );
-                    event.as_mut_log().insert(
-                        LookupBuf::from_str("nested.and_here").unwrap(),
-                        Value::from("sixth"),
-                    );
-                    event
-                },
-                {
-                    let mut event = log_event! {
-                        crate::config::log_schema().message_key().clone() => "foo body".to_string(),
-                        crate::config::log_schema().timestamp_key().clone() => chrono::Utc::now(),
-                    };
-                    event.as_mut_log().insert(
-                        LookupBuf::from_str("bar.baz.buz").unwrap(),
-                        Value::from("first"),
-                    );
-                    event
-                        .as_mut_log()
-                        .insert(LookupBuf::from_str("bev").unwrap(), Value::from("third"));
-                    event.as_mut_log().insert(
-                        LookupBuf::from_str("nested.stuff.here").unwrap(),
-                        Value::from("fifth"),
-                    );
-                    event.as_mut_log().insert(
-                        LookupBuf::from_str("nested.and_here").unwrap(),
-                        Value::from("sixth"),
-                    );
-                    event.as_mut_log().remove(Lookup::from("timestamp"), false);
-                    event.as_mut_log().remove(Lookup::from("message"), false);
-                    event
-                },
-                Mapping::new(vec![Box::new(OnlyFields::new(vec![
-                    LookupBuf::from_str("bar.baz.buz").unwrap(),
-                    LookupBuf::from_str("bev").unwrap(),
-                    LookupBuf::from_str("doesnt_exist.anyway").unwrap(),
-                    LookupBuf::from_str("nested").unwrap(),
-                ]))]),
-                Ok(()),
-            ),
-        ];
-
-        for (mut input_event, exp_event, mapping, exp_result) in cases {
-            assert_eq!(mapping.execute(&mut input_event), exp_result);
-            assert_eq!(input_event, exp_event);
-        }
-    }
-
-    #[test]
-    fn check_merge() {
-        let cases = vec![
-            (
-                {
-                    let mut event = log_event! {
-                        crate::config::log_schema().message_key().clone() => "".to_string(),
-                        crate::config::log_schema().timestamp_key().clone() => chrono::Utc::now(),
-                    };
-                    event
-                        .as_mut_log()
-                        .insert(LookupBuf::from("foo"), Value::Boolean(true));
-                    event.as_mut_log().insert(
-                        LookupBuf::from("bar"),
-                        serde_json::json!({ "key2": "val2" }),
-                    );
-                    event.as_mut_log().remove(Lookup::from("timestamp"), false);
-                    event
-                },
-                {
-                    let mut event = log_event! {
-                        crate::config::log_schema().message_key().clone() => "".to_string(),
-                        crate::config::log_schema().timestamp_key().clone() => chrono::Utc::now(),
-                    };
-                    event
-                        .as_mut_log()
-                        .insert(LookupBuf::from("foo"), Value::Boolean(true));
-                    event.as_mut_log().insert(
-                        LookupBuf::from("bar"),
-                        serde_json::json!({ "key2": "val2" }),
-                    );
-                    event.as_mut_log().remove(Lookup::from("timestamp"), false);
-                    event
-                },
-                Mapping::new(vec![Box::new(MergeFn::new(
-                    "foo".into(),
-                    Box::new(QueryPath::from(vec![vec!["bar"]])),
-                    None,
-                ))]),
-                Err(
-                    "failed to apply mapping 0: parameters passed to merge are non-map values"
-                        .into(),
-                ),
-            ),
-            (
-                {
-                    let mut event = log_event! {
-                        crate::config::log_schema().message_key().clone() => "".to_string(),
-                        crate::config::log_schema().timestamp_key().clone() => chrono::Utc::now(),
-                    };
-                    event.as_mut_log().insert(
-                        LookupBuf::from("foo"),
-                        serde_json::json!({ "key1": "val1" }),
-                    );
-                    event.as_mut_log().insert(
-                        LookupBuf::from("bar"),
-                        serde_json::json!({ "key2": "val2" }),
-                    );
-                    event.as_mut_log().remove(Lookup::from("timestamp"), false);
-                    event.as_mut_log().remove(Lookup::from("message"), false);
-                    event
-                },
-                {
-                    let mut event = log_event! {
-                        crate::config::log_schema().message_key().clone() => "".to_string(),
-                        crate::config::log_schema().timestamp_key().clone() => chrono::Utc::now(),
-                    };
-                    event.as_mut_log().insert(
-                        LookupBuf::from("foo"),
-                        serde_json::json!({ "key1": "val1", "key2": "val2" }),
-                    );
-                    event.as_mut_log().insert(
-                        LookupBuf::from("bar"),
-                        serde_json::json!({ "key2": "val2" }),
-                    );
-                    event.as_mut_log().remove(Lookup::from("timestamp"), false);
-                    event.as_mut_log().remove(Lookup::from("message"), false);
-                    event
-                },
-                Mapping::new(vec![Box::new(MergeFn::new(
-                    "foo".into(),
-                    Box::new(QueryPath::from(vec![vec!["bar"]])),
-                    None,
-                ))]),
-                Ok(()),
-            ),
-            (
-                {
-                    let mut event = log_event! {
-                        crate::config::log_schema().message_key().clone() => "".to_string(),
-                        crate::config::log_schema().timestamp_key().clone() => chrono::Utc::now(),
-                    };
-                    event.as_mut_log().insert(
-                        LookupBuf::from("parent1"),
-                        serde_json::json!(
-                        { "key1": "val1",
-                          "child": {
-                              "grandchild1": "val1"
-                          }
-                        }),
-                    );
-                    event.as_mut_log().insert(
-                        LookupBuf::from("parent2"),
-                        serde_json::json!(
-                            { "key2": "val2",
-                               "child": {
-                                   "grandchild2": "val2"
-                               }
-                        }),
-                    );
-                    event.as_mut_log().remove(Lookup::from("timestamp"), false);
-                    event.as_mut_log().remove(Lookup::from("message"), false);
-                    event
-                },
-                {
-                    let mut event = log_event! {
-                        crate::config::log_schema().message_key().clone() => "".to_string(),
-                        crate::config::log_schema().timestamp_key().clone() => chrono::Utc::now(),
-                    };
-                    event.as_mut_log().insert(
-                        LookupBuf::from("parent1"),
-                        serde_json::json!(
-                        { "key1": "val1",
-                          "key2": "val2",
-                          "child": {
-                             "grandchild2": "val2"
-                          }
-                        }),
-                    );
-                    event.as_mut_log().insert(
-                        LookupBuf::from("parent2"),
-                        serde_json::json!(
-                            { "key2": "val2",
-                              "child": {
-                                  "grandchild2": "val2"
-                              }
-                        }),
-                    );
-                    event.as_mut_log().remove(Lookup::from("timestamp"), false);
-                    event.as_mut_log().remove(Lookup::from("message"), false);
-                    event
-                },
-                Mapping::new(vec![Box::new(MergeFn::new(
-                    "parent1".into(),
-                    Box::new(QueryPath::from(vec![vec!["parent2"]])),
-                    None,
-                ))]),
-                Ok(()),
-            ),
-            (
-                {
-                    let mut event = log_event! {
-                        crate::config::log_schema().message_key().clone() => "".to_string(),
-                        crate::config::log_schema().timestamp_key().clone() => chrono::Utc::now(),
-                    };
-                    event.as_mut_log().insert(
-                        LookupBuf::from("parent1"),
-                        serde_json::json!(
-                        { "key1": "val1",
-                          "child": {
-                              "grandchild1": "val1"
-                          }
-                        }),
-                    );
-                    event.as_mut_log().insert(
-                        LookupBuf::from("parent2"),
-                        serde_json::json!(
-                            { "key2": "val2",
-                               "child": {
-                                   "grandchild2": "val2"
-                               }
-                        }),
-                    );
-                    event.as_mut_log().remove(Lookup::from("timestamp"), false);
-                    event.as_mut_log().remove(Lookup::from("message"), false);
-                    event
-                },
-                {
-                    let mut event = log_event! {
-                        crate::config::log_schema().message_key().clone() => "".to_string(),
-                        crate::config::log_schema().timestamp_key().clone() => chrono::Utc::now(),
-                    };
-                    event.as_mut_log().insert(
-                        LookupBuf::from("parent1"),
-                        serde_json::json!(
-                        { "key1": "val1",
-                          "key2": "val2",
-                          "child": {
-                              "grandchild1": "val1",
-                              "grandchild2": "val2"
-                          }
-                        }),
-                    );
-                    event.as_mut_log().insert(
-                        LookupBuf::from("parent2"),
-                        serde_json::json!(
-                            { "key2": "val2",
-                              "child": {
-                                  "grandchild2": "val2"
-                              }
-                        }),
-                    );
-                    event.as_mut_log().remove(Lookup::from("timestamp"), false);
-                    event.as_mut_log().remove(Lookup::from("message"), false);
-                    event
-                },
-                Mapping::new(vec![Box::new(MergeFn::new(
-                    "parent1".into(),
-                    Box::new(QueryPath::from(vec![vec!["parent2"]])),
-                    Some(Box::new(Literal::from(Value::Boolean(true)))),
-                ))]),
-                Ok(()),
-            ),
-        ];
-
-        for (mut input_event, exp_event, mapping, exp_result) in cases {
-            assert_eq!(mapping.execute(&mut input_event), exp_result);
-            assert_eq!(input_event, exp_event);
-        }
-    }
-=======
->>>>>>> 507caed1
 }