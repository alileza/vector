use std::sync::Arc;

use futures_util::{
    future,
    stream::{self, BoxStream},
    FutureExt, StreamExt,
};
use serde::{Deserialize, Serialize};
use tokio::sync::{oneshot, Mutex};
use vector_core::{
    config::{DataType, Input, Output},
    event::Event,
    sink::{StreamSink, VectorSink},
};

use crate::{
    conditions::Condition,
    config::{SinkConfig, SinkContext, SourceConfig, SourceContext},
    sinks::Healthcheck,
    sources,
};

#[derive(Debug, Serialize, Deserialize, Default, Clone)]
pub struct UnitTestSourceConfig {
    #[serde(skip)]
    pub events: Vec<Event>,
}

#[async_trait::async_trait]
#[typetag::serde(name = "unit_test")]
impl SourceConfig for UnitTestSourceConfig {
    async fn build(&self, cx: SourceContext) -> crate::Result<sources::Source> {
        let events = self.events.clone().into_iter();

        Ok(Box::pin(async move {
            let mut out = cx.out;
            // To appropriately shut down the topology after the source is done
            // sending events, we need to hold on to this shutdown trigger.
            let _shutdown = cx.shutdown;
            out.send_all(&mut stream::iter(events))
                .await
                .map_err(|_| ())?;
            Ok(())
        }))
    }

    fn outputs(&self) -> Vec<Output> {
        vec![Output::default(DataType::all())]
    }

    fn source_type(&self) -> &'static str {
        "unit_test"
    }
}

#[derive(Clone)]
pub enum UnitTestSinkCheck {
    // Check sets of conditions against received events
    Checks(Vec<Vec<Box<dyn Condition>>>),
    // Check that no events were received
    NoOutputs,
    // Do nothing
    NoOp,
}

impl Default for UnitTestSinkCheck {
    fn default() -> Self {
        UnitTestSinkCheck::NoOp
    }
}

#[derive(Debug)]
pub struct UnitTestSinkResult {
    pub test_name: String,
    pub test_errors: Vec<String>,
}

#[derive(Serialize, Deserialize, Default, Derivative)]
#[derivative(Debug)]
pub struct UnitTestSinkConfig {
    // Name of the test this sink is part of
    pub test_name: String,
    // Name of the transform/branch associated with this sink
    pub transform_id: String,
    #[serde(skip)]
    // Sender used to transmit the test result
    pub result_tx: Arc<Mutex<Option<oneshot::Sender<UnitTestSinkResult>>>>,
    #[serde(skip)]
    #[derivative(Debug = "ignore")]
    // Check applied to incoming events
    pub check: UnitTestSinkCheck,
}

#[async_trait::async_trait]
#[typetag::serde(name = "unit_test")]
impl SinkConfig for UnitTestSinkConfig {
    async fn build(&self, _cx: SinkContext) -> crate::Result<(VectorSink, Healthcheck)> {
        let tx = self.result_tx.lock().await.take().unwrap();
        let sink = UnitTestSink {
            test_name: self.test_name.clone(),
            transform_id: self.transform_id.clone(),
            result_tx: tx,
            check: self.check.clone(),
        };
        let healthcheck = future::ok(()).boxed();

        Ok((VectorSink::from_event_streamsink(sink), healthcheck))
    }

    fn sink_type(&self) -> &'static str {
        "unit_test"
    }

<<<<<<< HEAD
    fn input_type(&self) -> DataType {
        DataType::all()
=======
    fn input(&self) -> Input {
        Input::any()
>>>>>>> c7b2a146
    }
}

pub struct UnitTestSink {
    pub test_name: String,
    pub transform_id: String,
    pub result_tx: oneshot::Sender<UnitTestSinkResult>,
    pub check: UnitTestSinkCheck,
}

#[async_trait::async_trait]
impl StreamSink<Event> for UnitTestSink {
    async fn run(mut self: Box<Self>, mut input: BoxStream<'_, Event>) -> Result<(), ()> {
        let mut output_events = Vec::new();
        let mut result = UnitTestSinkResult {
            test_name: self.test_name,
            test_errors: Vec::new(),
        };

        while let Some(event) = input.next().await {
            output_events.push(event);
        }

        match self.check {
            UnitTestSinkCheck::Checks(checks) => {
                if output_events.is_empty() {
                    result
                        .test_errors
                        .push(format!("checks for transform {:?} failed: no events received. Topology may be disconnected or transform is missing inputs.", self.transform_id));
                } else {
                    for (i, check) in checks.iter().enumerate() {
                        let mut check_errors = Vec::new();
                        for (j, condition) in check.iter().enumerate() {
                            let mut condition_errors = Vec::new();
                            for event in output_events.iter() {
                                match condition.check_with_context(event) {
                                    Ok(_) => {
                                        condition_errors.clear();
                                        break;
                                    }
                                    Err(error) => {
                                        condition_errors
                                            .push(format!("  condition[{}]: {}", j, error));
                                    }
                                }
                            }
                            check_errors.extend(condition_errors);
                        }
                        // If there are errors, add a preamble to the output
                        if !check_errors.is_empty() {
                            check_errors.insert(
                                0,
                                format!(
                                    "check[{}] for transform {:?} failed conditions:",
                                    i, self.transform_id
                                ),
                            );
                        }

                        result.test_errors.extend(check_errors);
                    }

                    // If there are errors, add a summary of events received
                    if !result.test_errors.is_empty() {
                        result.test_errors.push(format!(
                            "output payloads from {:?} (events encoded as JSON):\n  {}",
                            self.transform_id,
                            events_to_string(&output_events)
                        ));
                    }
                }
            }
            UnitTestSinkCheck::NoOutputs => {
                if !output_events.is_empty() {
                    result.test_errors.push(format!(
                        "check for transform {:?} failed: expected no outputs",
                        self.transform_id
                    ));
                }
            }
            UnitTestSinkCheck::NoOp => {}
        }

        if self.result_tx.send(result).is_err() {
            error!(message = "Sending unit test results failed in unit test sink.");
        }
        Ok(())
    }
}

fn events_to_string(events: &[Event]) -> String {
    events
        .iter()
        .map(|event| match event {
            Event::Log(log) => serde_json::to_string(log).unwrap_or_else(|_| "{}".to_string()),
            Event::Metric(metric) => {
                serde_json::to_string(metric).unwrap_or_else(|_| "{}".to_string())
            }
            Event::Trace(trace) => {
                serde_json::to_string(trace).unwrap_or_else(|_| "{}".to_string())
            }
        })
        .collect::<Vec<_>>()
        .join("\n  ")
}<|MERGE_RESOLUTION|>--- conflicted
+++ resolved
@@ -111,13 +111,8 @@
         "unit_test"
     }
 
-<<<<<<< HEAD
-    fn input_type(&self) -> DataType {
-        DataType::all()
-=======
     fn input(&self) -> Input {
-        Input::any()
->>>>>>> c7b2a146
+        Input::all()
     }
 }
 
