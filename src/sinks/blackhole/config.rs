--- conflicted
+++ resolved
@@ -30,13 +30,8 @@
         Ok((VectorSink::from_event_streamsink(sink), healthcheck))
     }
 
-<<<<<<< HEAD
-    fn input_type(&self) -> DataType {
-        DataType::all()
-=======
     fn input(&self) -> Input {
-        Input::any()
->>>>>>> c7b2a146
+        Input::all()
     }
 
     fn sink_type(&self) -> &'static str {
