--- conflicted
+++ resolved
@@ -1,18 +1,14 @@
-<<<<<<< HEAD
-use crate::expression::Resolved;
-use crate::vm::OpCode;
-use crate::{value::Regex, Context, Expression, Span, State, TypeDef, Value};
-=======
-use std::{borrow::Cow, convert::TryFrom, fmt};
-
->>>>>>> 9040efc0
 use bytes::Bytes;
 use chrono::{DateTime, SecondsFormat, Utc};
 use diagnostic::{DiagnosticError, Label, Note, Urls};
 use ordered_float::NotNan;
 use parser::ast::{self, Node};
-
-use crate::{expression::Resolved, value::Regex, Context, Expression, Span, State, TypeDef, Value};
+use std::{borrow::Cow, convert::TryFrom, fmt};
+
+use crate::{
+    expression::Resolved, value::Regex, vm::OpCode, Context, Expression, Span, State, TypeDef,
+    Value,
+};
 
 #[derive(Debug, Clone, PartialEq)]
 pub enum Literal {
