use vrl::prelude::*;

fn object(value: Value) -> std::result::Result<Value, ExpressionError> {
    match value {
        v @ Value::Object(_) => Ok(v),
        v => Err(format!("expected object, got {}", v.kind()).into()),
    }
}

#[derive(Clone, Copy, Debug)]
pub struct Object;

impl Function for Object {
    fn identifier(&self) -> &'static str {
        "object"
    }

    fn parameters(&self) -> &'static [Parameter] {
        &[Parameter {
            keyword: "value",
            kind: kind::ANY,
            required: true,
        }]
    }

    fn examples(&self) -> &'static [Example] {
        &[
            Example {
                title: "valid",
                source: r#"object({"foo": "bar"})"#,
                result: Ok(r#"{"foo": "bar"}"#),
            },
            Example {
                title: "invalid",
                source: "object!(true)",
                result: Err(
                    r#"function call error for "object" at (0:13): expected object, got boolean"#,
                ),
            },
        ]
    }

    fn compile(
        &self,
        _state: &state::Compiler,
        _ctx: &FunctionCompileContext,
        mut arguments: ArgumentList,
    ) -> Compiled {
        let value = arguments.required("value");

        Ok(Box::new(ObjectFn { value }))
    }

    fn call_by_vm(
        &self,
        _ctx: &mut Context,
        args: &mut VmArgumentList,
    ) -> std::result::Result<Value, ExpressionError> {
        let value = args.required("value");
        object(value)
    }
}

#[derive(Debug, Clone)]
struct ObjectFn {
    value: Box<dyn Expression>,
}

impl Expression for ObjectFn {
    fn resolve(&self, ctx: &mut Context) -> Resolved {
        object(self.value.resolve(ctx)?)
    }

    fn type_def(&self, state: &state::Compiler) -> TypeDef {
<<<<<<< HEAD
        let type_def = self.value.type_def(state);
        let fallible = !type_def.is_object();

        let collection = match type_def.as_object() {
            Some(object) => object.clone(),
            None => Collection::any(),
        };

        TypeDef::object(collection).with_fallibility(fallible)
=======
        self.value
            .type_def(state)
            .fallible_unless(Kind::object(Collection::any()))
            .restrict_object()
>>>>>>> 1711a8bd
    }
}<|MERGE_RESOLUTION|>--- conflicted
+++ resolved
@@ -72,21 +72,9 @@
     }
 
     fn type_def(&self, state: &state::Compiler) -> TypeDef {
-<<<<<<< HEAD
-        let type_def = self.value.type_def(state);
-        let fallible = !type_def.is_object();
-
-        let collection = match type_def.as_object() {
-            Some(object) => object.clone(),
-            None => Collection::any(),
-        };
-
-        TypeDef::object(collection).with_fallibility(fallible)
-=======
         self.value
             .type_def(state)
             .fallible_unless(Kind::object(Collection::any()))
             .restrict_object()
->>>>>>> 1711a8bd
     }
 }