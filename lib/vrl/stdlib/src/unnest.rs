use lookup_lib::LookupBuf;
use vrl::{prelude::*, value::kind::merge};

#[derive(Clone, Copy, Debug)]
pub struct Unnest;

impl Function for Unnest {
    fn identifier(&self) -> &'static str {
        "unnest"
    }

    fn parameters(&self) -> &'static [Parameter] {
        &[Parameter {
            keyword: "path",
            kind: kind::ARRAY,
            required: true,
        }]
    }

    fn examples(&self) -> &'static [Example] {
        &[
            Example {
                title: "external target",
                source: indoc! {r#"
                    . = {"hostname": "localhost", "events": [{"message": "hello"}, {"message": "world"}]}
                    . = unnest(.events)
                "#},
                result: Ok(
                    r#"[{"hostname": "localhost", "events": {"message": "hello"}}, {"hostname": "localhost", "events": {"message": "world"}}]"#,
                ),
            },
            Example {
                title: "variable target",
                source: indoc! {r#"
                    foo = {"hostname": "localhost", "events": [{"message": "hello"}, {"message": "world"}]}
                    foo = unnest(foo.events)
                "#},
                result: Ok(
                    r#"[{"hostname": "localhost", "events": {"message": "hello"}}, {"hostname": "localhost", "events": {"message": "world"}}]"#,
                ),
            },
        ]
    }

    fn compile(
        &self,
        _state: &state::Compiler,
        _ctx: &FunctionCompileContext,
        mut arguments: ArgumentList,
    ) -> Compiled {
        let path = arguments.required_query("path")?;

        Ok(Box::new(UnnestFn { path }))
    }
}

#[derive(Debug, Clone)]
struct UnnestFn {
    path: expression::Query,
}

impl UnnestFn {
    #[cfg(test)]
    fn new(path: &str) -> Self {
        use std::str::FromStr;

        Self {
            path: expression::Query::new(
                expression::Target::External,
                FromStr::from_str(path).unwrap(),
            ),
        }
    }
}

impl Expression for UnnestFn {
    fn resolve(&self, ctx: &mut Context) -> Resolved {
        let path = self.path.path();

        let value: Value;
        let target: Box<&dyn Target> = match self.path.target() {
            expression::Target::External => Box::new(ctx.target()) as Box<_>,
            expression::Target::Internal(v) => {
                let v = ctx.state().variable(v.ident()).unwrap_or(&Value::Null);
                Box::new(v as &dyn Target) as Box<_>
            }
            expression::Target::Container(expr) => {
                value = expr.resolve(ctx)?;
                Box::new(&value as &dyn Target) as Box<&dyn Target>
            }
            expression::Target::FunctionCall(expr) => {
                value = expr.resolve(ctx)?;
                Box::new(&value as &dyn Target) as Box<&dyn Target>
            }
        };

        let root = target
            .get(&LookupBuf::root())
            .expect("must never fail")
            .expect("always a value");

        let values = root
            .get_by_path(path)
            .cloned()
            .ok_or(value::Error::Expected {
                got: Kind::null(),
<<<<<<< HEAD
                expected: Kind::array(BTreeMap::default()),
=======
                expected: Kind::array(Collection::any()),
>>>>>>> 1711a8bd
            })?
            .try_array()?;

        let events = values
            .into_iter()
            .map(|value| {
                let mut event = root.clone();
                event.insert_by_path(path, value);
                event
            })
            .collect::<Vec<_>>();

        Ok(Value::Array(events))
    }

    fn type_def(&self, state: &state::Compiler) -> TypeDef {
        use expression::Target;

        match self.path.target() {
            Target::External => match state.target_type_def() {
                Some(root_type_def) => invert_array_at_path(root_type_def, self.path.path()),
                None => {
                    let type_def = self.path.type_def(state);

                    let collection = match type_def.as_array() {
                        Some(array) => array.clone(),
                        None => Collection::any(),
                    };

                    TypeDef::array(collection).add_null()
                }
            },
            Target::Internal(v) => invert_array_at_path(&v.type_def(state), self.path.path()),
            Target::FunctionCall(f) => invert_array_at_path(&f.type_def(state), self.path.path()),
            Target::Container(c) => invert_array_at_path(&c.type_def(state), self.path.path()),
        }
    }
}

/// Assuming path points at an Array, this will take the typedefs for that array,
/// And will remove it returning a set of it's elements.
///
/// For example the typedef for this object:
/// `{ "nonk" => { "shnoog" => [ { "noog" => 2 }, { "noog" => 3 } ] } }`
///
/// Is converted to a typedef for this array:
/// `[ { "nonk" => { "shnoog" => { "noog" => 2 } } },
///    { "nonk" => { "shnoog" => { "noog" => 3 } } },
///  ]`
///
pub fn invert_array_at_path(typedef: &TypeDef, path: &LookupBuf) -> TypeDef {
    use value::kind::insert;

    let type_def = typedef.at_path(&path.to_lookup());

    let mut array = Kind::from(type_def)
        .into_array()
        .unwrap_or_else(Collection::any);

    array.known_mut().values_mut().for_each(|kind| {
        let mut tdkind = typedef.kind().clone();
        tdkind
            .insert_at_path(
                &path.to_lookup(),
                kind.clone(),
                insert::Strategy {
                    inner_conflict: insert::InnerConflict::Replace,
                    leaf_conflict: insert::LeafConflict::Replace,
                    coalesced_path: insert::CoalescedPath::InsertAll,
                },
            )
            .expect("infallible");

        *kind = tdkind.clone();
    });

    let mut tdkind = typedef.kind().clone();

    let unknown = array.unknown().map(|unknown| {
        tdkind
            .insert_at_path(
                &path.to_lookup(),
                unknown.clone().into(),
                insert::Strategy {
                    inner_conflict: insert::InnerConflict::Merge(merge::Strategy {
                        depth: merge::Depth::Deep,
                        indices: merge::Indices::Keep,
                    }),
                    leaf_conflict: insert::LeafConflict::Replace,
                    coalesced_path: insert::CoalescedPath::InsertAll,
                },
            )
            .expect("infallible");
        tdkind
    });

    array.set_unknown(unknown);

    TypeDef::array(array)
}

#[cfg(test)]
mod tests {
    use vector_common::{btreemap, TimeZone};

    use super::*;

    #[test]
    fn type_def() {
        struct TestCase {
            old: TypeDef,
            path: &'static str,
            new: TypeDef,
        }

        let cases = vec![
            // Simple case
            TestCase {
                old: type_def! { object {
                    "nonk" => type_def! { array [
                        type_def! { object {
                            "noog" => type_def! { bytes },
                            "nork" => type_def! { bytes },
                        } },
                    ] },
                } },
                path: ".nonk",
                new: type_def! { array [
                    type_def! { object {
                        "nonk" => type_def! { object {
                            "noog" => type_def! { bytes },
                            "nork" => type_def! { bytes },
                        } },
                    } },
                ] },
            },
            // Provided example
            TestCase {
                old: type_def! { object {
                    "nonk" => type_def! { object {
                        "shnoog" => type_def! { array [
                            type_def! { object {
                                "noog" => type_def! { bytes },
                            } },
                        ] },
                    } },
                } },
                path: "nonk.shnoog",
                new: type_def! { array [
                    type_def! { object {
                        "nonk" => type_def! { object {
                            "shnoog" => type_def! { object {
                                "noog" => type_def! { bytes },
                            } },
                        } },
                    } },
                ] },
            },
            // Same field in different branches
            TestCase {
                old: type_def! { object {
                    "nonk" => type_def! { object {
                        "shnoog" => type_def! { array [
                            type_def! { object {
                                "noog" => type_def! { bytes },
                            } },
                        ] },
                    } },
                    "nink" => type_def! { object {
                        "shnoog" => type_def! { array [
                            type_def! { object {
                                "noog" => type_def! { bytes },
                            } },
                        ] },
                    } },
                } },
                path: "nonk.shnoog",
                new: type_def! { array [
                    type_def! { object {
                        "nonk" => type_def! { object {
                            "shnoog" => type_def! { object {
                                "noog" => type_def! { bytes },
                            } },
                        } },
                        "nink" => type_def! { object {
                            "shnoog" => type_def! { array [
                                type_def! { object {
                                    "noog" => type_def! { bytes },
                                } },
                            ] },
                        } },
                    } },
                ] },
            },
            // Indexed any
            TestCase {
                old: type_def! { object {
                    "nonk" => type_def! { array [
                        type_def! { object {
                            "noog" => type_def! { array [
                                type_def! { bytes },
                            ] },
                            "nork" => type_def! { bytes },
                        } },
                    ] },
                } },
                path: ".nonk[0].noog",
                new: type_def! { array [
                    type_def! { object {
                        "nonk" => type_def! { array {
                            unknown => type_def! { object {
                                "noog" => type_def! { array [
                                    type_def! { bytes },
                                ] },
                                "nork" => type_def! { bytes },
                            } },
                            // The index is added on top of the "unknown" entry.
                            0 => type_def! { object {
                                "noog" => type_def! { bytes },
                            } },
                        } },
                    } },
                ] },
            },
            // Indexed specific
            TestCase {
                old: type_def! { object {
                    "nonk" => type_def! { array {
                        0 => type_def! { object {
                            "noog" => type_def! { array [
                                type_def! { bytes },
                            ] },
                            "nork" => type_def! { bytes },
                        } },
                    } },
                } },
                path: ".nonk[0].noog",
                new: type_def! { array [
                    type_def! { object {
                        "nonk" => type_def! { array {
                            // The index is added on top of the Any entry.
                            0 => type_def! { object {
                                "noog" => type_def! { bytes },
                                "nork" => type_def! { bytes },
                            } },
                        } },
                    } },
                ] },
            },
            // More nested
            TestCase {
                old: type_def! { object {
                    "nonk" => type_def! { object {
                        "shnoog" => type_def! { array [
                            type_def! { object {
                                "noog" => type_def! { bytes },
                                "nork" => type_def! { bytes },
                            } },
                        ] },
                    } },
                } },
                path: ".nonk.shnoog",
                new: type_def! { array [
                    type_def! { object {
                        "nonk" => type_def! { object {
                            "shnoog" => type_def! { object {
                                "noog" => type_def! { bytes },
                                "nork" => type_def! { bytes },
                            } },
                        } },
                    } },
                ] },
            },
            //// Coalesce with known path first
            ////
            //// FIXME(Jean): There's still a bug in the `InsertValid` implementation that prevents
            //// this from working as expected.
            ////
            //// I'm assuming it has something to do with us _inserting_ the coalesced field, and
            //// _then_ checking if a certain field in the list of coalesced fields can be null at
            //// runtime. Instead, we should check so _before_ inserting the field.
            ////
            //// This is existing behavior though, and it's not "breaking" anything, in that the
            //// resulting type definition is more expansive than it needs to be, requiring operators
            //// to add more type coercing, but it'd be nice to fix this at some point.
            //TestCase {
            //    old: type_def! { object {
            //        "nonk" => type_def! { object {
            //            "shnoog" => type_def! { array [
            //                type_def! { object {
            //                    "noog" => type_def! { bytes },
            //                    "nork" => type_def! { bytes },
            //                } },
            //            ] },
            //        } },
            //    } },
            //    path: ".(nonk | nork).shnoog",
            //    new: type_def! { array [
            //        type_def! { object {
            //            "nonk" => type_def! { object {
            //                "shnoog" => type_def! { object {
            //                    "noog" => type_def! { bytes },
            //                    "nork" => type_def! { bytes },
            //                } },
            //            } },
            //        } },
            //    ] },
            //},
            // Coalesce with known path second
            TestCase {
                old: type_def! { object {
                    unknown => type_def! { bytes },
                    "nonk" => type_def! { object {
                        "shnoog" => type_def! { array [
                            type_def! { object {
                                "noog" => type_def! { bytes },
                                "nork" => type_def! { bytes },
                            } },
                        ] },
                    } },
                } },
                path: ".(nork | nonk).shnoog",
                new: type_def! { array [
                    type_def! { object {
                        unknown => type_def! { bytes },
                        "nonk" => type_def! { object {
                            "shnoog" => type_def! { object {
                                "noog" => type_def! { bytes },
                                "nork" => type_def! { bytes },
                            } },
                        } },
                        "nork" => type_def! { object {
                            "shnoog" => type_def! { object {
                                "noog" => type_def! { bytes },
                                "nork" => type_def! { bytes },
                            } },
                        } },
                    } },
                ] },
            },
            // Non existent, the types we know are moved into the returned array.
            TestCase {
                old: type_def! { object {
                    "nonk" => type_def! { bytes },
                } },
                path: ".norg",
                new: type_def! { array [
                    type_def! { object {
                        "nonk" => type_def! { bytes },
                        "norg" => type_def! { unknown },
                    } },
                ] },
            },
        ];

        for case in cases {
            let path = LookupBuf::from_str(case.path).unwrap();
            let new = invert_array_at_path(&case.old, &path);

            assert_eq!(case.new, new, "{}", path);
        }
    }

    #[test]
    fn unnest() {
        let cases = vec![
            (
                value!({"hostname": "localhost", "events": [{"message": "hello"}, {"message": "world"}]}),
                Ok(
                    value!([{"hostname": "localhost", "events": {"message": "hello"}}, {"hostname": "localhost", "events": {"message": "world"}}]),
                ),
                UnnestFn::new("events"),
                type_def! { array [
                    type_def! { object {
                        "hostname" => type_def! { bytes },
                        "events" => type_def! { object {
                            "message" => type_def! { bytes },
                        } },
                    } },
                ] },
            ),
            (
                value!({"hostname": "localhost", "events": [{"message": "hello"}, {"message": "world"}]}),
                Err("expected array, got null".to_owned()),
                UnnestFn::new("unknown"),
                type_def! { array [
                    type_def! { object {
                        "hostname" => type_def! { bytes },
                        "unknown" => type_def! { unknown },
                        "events" => type_def! { array [
                            type_def! { object {
                                "message" => type_def! { bytes },
                            } },
                        ] },
                    } },
                ] },
            ),
            (
                value!({"hostname": "localhost", "events": [{"message": "hello"}, {"message": "world"}]}),
                Err("expected array, got string".to_owned()),
                UnnestFn::new("hostname"),
                type_def! { array [
                    type_def! { object {
                        "hostname" => type_def! { unknown },
                        "events" => type_def! { array [
                            type_def! { object {
                                "message" => type_def! { bytes },
                            } },
                        ] },
                    } },
                ] },
            ),
        ];

        let compiler = state::Compiler::new_with_type_def(TypeDef::object(btreemap! {
            "hostname" => Kind::bytes(),
            "events" => Kind::array(Collection::from_unknown(Kind::object(btreemap! {
                Field::from("message") => Kind::bytes(),
            })),
        )}));

        let tz = TimeZone::default();
        for (object, expected, func, expected_typedef) in cases {
            let mut object = object.clone();
            let mut runtime_state = vrl::state::Runtime::default();
            let mut ctx = Context::new(&mut object, &mut runtime_state, &tz);

            let got_typedef = func.type_def(&compiler);

            let got = func
                .resolve(&mut ctx)
                .map_err(|e| format!("{:#}", anyhow::anyhow!(e)));

            assert_eq!(got, expected);
            assert_eq!(got_typedef, expected_typedef);
        }
    }
}<|MERGE_RESOLUTION|>--- conflicted
+++ resolved
@@ -104,11 +104,7 @@
             .cloned()
             .ok_or(value::Error::Expected {
                 got: Kind::null(),
-<<<<<<< HEAD
-                expected: Kind::array(BTreeMap::default()),
-=======
                 expected: Kind::array(Collection::any()),
->>>>>>> 1711a8bd
             })?
             .try_array()?;
 
