use std::{fmt, path::PathBuf};

use serde::{de, ser, Deserialize, Deserializer, Serialize, Serializer};
use snafu::{ResultExt, Snafu};
use tracing::Span;

use crate::{
    topology::{
        builder::{TopologyBuilder, TopologyError},
        channel::{BufferReceiver, BufferSender},
    },
<<<<<<< HEAD
    variants::{DiskV1Buffer, DiskV2Buffer, MemoryV1Buffer, MemoryV2Buffer},
=======
    variant::{DiskV1Buffer, DiskV2Buffer, MemoryBuffer},
>>>>>>> 41e863ee
    Acker, Bufferable, WhenFull,
};

#[derive(Debug, Snafu)]
pub enum BufferBuildError {
    #[snafu(display("the configured buffer type requires `data_dir` be specified"))]
    RequiresDataDir,
    #[snafu(display("error occurred when building buffer: {}", source))]
    FailedToBuildTopology { source: TopologyError },
}

#[derive(Deserialize, Serialize)]
enum BufferTypeKind {
    #[serde(rename = "memory")]
    Memory,
    #[serde(rename = "disk")]
    DiskV1,
    #[serde(rename = "disk_v2")]
    DiskV2,
}

const ALL_FIELDS: [&str; 4] = ["type", "max_events", "max_size", "when_full"];

struct BufferTypeVisitor;

impl BufferTypeVisitor {
    fn visit_map_impl<'de, A>(mut map: A) -> Result<BufferType, A::Error>
    where
        A: de::MapAccess<'de>,
    {
        let mut kind: Option<BufferTypeKind> = None;
        let mut max_events: Option<usize> = None;
        let mut max_size: Option<u64> = None;
        let mut when_full: Option<WhenFull> = None;
        while let Some(key) = map.next_key::<String>()? {
            match key.as_str() {
                "type" => {
                    if kind.is_some() {
                        return Err(de::Error::duplicate_field("type"));
                    }
                    kind = Some(map.next_value()?);
                }
                "max_events" => {
                    if max_events.is_some() {
                        return Err(de::Error::duplicate_field("max_events"));
                    }
                    max_events = Some(map.next_value()?);
                }
                "max_size" => {
                    if max_size.is_some() {
                        return Err(de::Error::duplicate_field("max_size"));
                    }
                    max_size = Some(map.next_value()?);
                }
                "when_full" => {
                    if when_full.is_some() {
                        return Err(de::Error::duplicate_field("when_full"));
                    }
                    when_full = Some(map.next_value()?);
                }
                other => {
                    return Err(de::Error::unknown_field(other, &ALL_FIELDS));
                }
            }
        }
        let kind = kind.unwrap_or(BufferTypeKind::Memory);
        let when_full = when_full.unwrap_or_default();
        match kind {
            BufferTypeKind::Memory => {
                if max_size.is_some() {
                    return Err(de::Error::unknown_field(
                        "max_size",
                        &["type", "max_events", "when_full"],
                    ));
                }
                Ok(BufferType::Memory {
                    max_events: max_events.unwrap_or_else(memory_buffer_default_max_events),
                    when_full,
                })
            }
            BufferTypeKind::DiskV1 => {
                if max_events.is_some() {
                    return Err(de::Error::unknown_field(
                        "max_events",
                        &["type", "max_size", "when_full"],
                    ));
                }
                Ok(BufferType::DiskV1 {
                    max_size: max_size.ok_or_else(|| de::Error::missing_field("max_size"))?,
                    when_full,
                })
            }
            BufferTypeKind::DiskV2 => {
                if max_events.is_some() {
                    return Err(de::Error::unknown_field(
                        "max_events",
                        &["type", "max_size", "when_full"],
                    ));
                }
                Ok(BufferType::DiskV2 {
                    max_size: max_size.ok_or_else(|| de::Error::missing_field("max_size"))?,
                    when_full,
                })
            }
        }
    }
}

impl<'de> de::Visitor<'de> for BufferTypeVisitor {
    type Value = BufferType;

    fn expecting(&self, formatter: &mut fmt::Formatter) -> fmt::Result {
        formatter.write_str("enum BufferType")
    }

    fn visit_map<A>(self, map: A) -> Result<Self::Value, A::Error>
    where
        A: de::MapAccess<'de>,
    {
        BufferTypeVisitor::visit_map_impl(map)
    }
}

impl<'de> Deserialize<'de> for BufferType {
    fn deserialize<D>(deserializer: D) -> Result<BufferType, D::Error>
    where
        D: Deserializer<'de>,
    {
        deserializer.deserialize_map(BufferTypeVisitor)
    }
}

struct BufferConfigVisitor;

impl<'de> de::Visitor<'de> for BufferConfigVisitor {
    type Value = BufferConfig;

    fn expecting(&self, formatter: &mut fmt::Formatter) -> fmt::Result {
        formatter.write_str("enum BufferType")
    }

    fn visit_map<A>(self, map: A) -> Result<Self::Value, A::Error>
    where
        A: de::MapAccess<'de>,
    {
        let stage = BufferTypeVisitor::visit_map_impl(map)?;
        Ok(BufferConfig {
            stages: vec![stage],
        })
    }

    fn visit_seq<A>(self, mut seq: A) -> Result<Self::Value, A::Error>
    where
        A: de::SeqAccess<'de>,
    {
        let mut stages = Vec::new();
        while let Some(stage) = seq.next_element()? {
            stages.push(stage);
        }
        Ok(BufferConfig { stages })
    }
}

impl<'de> Deserialize<'de> for BufferConfig {
    fn deserialize<D>(deserializer: D) -> Result<BufferConfig, D::Error>
    where
        D: Deserializer<'de>,
    {
        deserializer.deserialize_any(BufferConfigVisitor)
    }
}

impl Serialize for BufferConfig {
    fn serialize<S>(&self, serializer: S) -> Result<S::Ok, S::Error>
    where
        S: Serializer,
    {
        match self.stages.len() {
            0 => Err(ser::Error::custom(
                "buffer config cannot be empty when serializing",
            )),
            1 => self.stages.first().unwrap().serialize(serializer),
            _ => self.stages.serialize(serializer),
        }
    }
}

pub const fn memory_buffer_default_max_events() -> usize {
    500
}

/// A specific type of buffer stage.
#[derive(Copy, Clone, Debug, PartialEq, Serialize)]
#[serde(tag = "type")]
#[serde(rename_all = "snake_case")]
pub enum BufferType {
    /// A buffer stage backed by an in-memory channel provided by `tokio`.
    #[serde(rename = "memory")]
    Memory {
        #[serde(default = "memory_buffer_default_max_events")]
        max_events: usize,
        #[serde(default)]
        when_full: WhenFull,
    },
    /// A buffer stage backed by an on-disk database, powered by LevelDB.
    #[serde(rename = "disk")]
    DiskV1 {
        max_size: u64,
        #[serde(default)]
        when_full: WhenFull,
    },
    /// A buffer stage backed by disk.
    #[serde(rename = "disk_v2")]
    DiskV2 {
        max_size: u64,
        #[serde(default)]
        when_full: WhenFull,
    },
}

impl BufferType {
    /// Adds this buffer type as a stage to an existing [`TopologyBuilder`].
    ///
    /// # Errors
    ///
    /// If a required parameter is missing, or if there is an error building the topology itself, an
    /// error variant will be returned desribing the error
    pub fn add_to_builder<T>(
        &self,
        builder: &mut TopologyBuilder<T>,
        data_dir: Option<PathBuf>,
        id: String,
    ) -> Result<(), BufferBuildError>
    where
        T: Bufferable + Clone,
    {
        match *self {
            BufferType::Memory {
                when_full,
                max_events,
            } => {
                builder.stage(MemoryBuffer::new(max_events), when_full);
            }
            BufferType::DiskV1 {
                when_full,
                max_size,
            } => {
                let data_dir = data_dir.ok_or(BufferBuildError::RequiresDataDir)?;
                builder.stage(DiskV1Buffer::new(id, data_dir, max_size), when_full);
            }
            BufferType::DiskV2 {
                when_full,
                max_size,
            } => {
                warn!("!!!! The `disk_v2` buffer type is not yet stable.  Data loss may be encountered. !!!!");
                let data_dir = data_dir.ok_or(BufferBuildError::RequiresDataDir)?;
                builder.stage(DiskV2Buffer::new(id, data_dir, max_size), when_full);
            }
        };

        Ok(())
    }
}

/// A buffer configuration.
///
/// Buffers are compromised of stages(*) that form a buffer _topology_, with input items being
/// subject to configurable behavior when each stage reaches configured limits.  Buffers are
/// configured for sinks, where backpressure from the sink can be handled by the buffer.  This
/// allows absorbing temporary load, or potentially adding write-ahead-log behavior to a sink to
/// increase the durability of a given Vector pipeline.
///
/// While we use the term "buffer topology" here, a buffer topology is referred to by the more
/// common "buffer" or "buffers" shorthand.  This is related to buffers originally being a single
/// component, where you could only choose which buffer type to use.  As we expand buffer
/// functionality to allow chaining buffers together, you'll see "buffer topology" used in internal
/// documentation to correctly reflect the internal structure.
#[derive(Clone, Debug, PartialEq)]
pub struct BufferConfig {
    pub stages: Vec<BufferType>,
}

impl Default for BufferConfig {
    fn default() -> Self {
        Self {
            stages: vec![BufferType::Memory {
                max_events: memory_buffer_default_max_events(),
                when_full: WhenFull::default(),
            }],
        }
    }
}

impl BufferConfig {
    /// Gets all of the configured stages for this buffer.
    pub fn stages(&self) -> &[BufferType] {
        &self.stages
    }

    /// Builds the buffer components represented by this configuration.
    ///
    /// The caller gets back a `Sink` and `Stream` implementation that represent a way to push items
    /// into the buffer, as well as pop items out of the buffer, respectively.  The `Acker` is
    /// provided to callers in order to update the buffer when popped items have been processed and
    /// can be dropped or deleted, depending on the underlying buffer implementation.
    ///
    /// # Errors
    ///
    /// If the buffer is configured with anything other than a single stage, an error variant will
    /// be thrown.
    ///
    /// If a disk buffer stage is configured and the data directory provided is `None`, an error
    /// variant will be thrown.
    #[allow(clippy::needless_pass_by_value)]
    pub async fn build<T>(
        &self,
        data_dir: Option<PathBuf>,
        buffer_id: String,
        span: Span,
    ) -> Result<(BufferSender<T>, BufferReceiver<T>, Acker), BufferBuildError>
    where
        T: Bufferable + Clone,
    {
        let mut builder = TopologyBuilder::default();

        for stage in self.stages.iter().copied() {
            stage.add_to_builder(&mut builder, data_dir.clone(), buffer_id.clone())?;
        }

        builder
            .build(span)
            .await
            .context(FailedToBuildTopologySnafu)
    }
}

#[cfg(test)]
mod test {
    use crate::{BufferConfig, BufferType, WhenFull};

    fn check_single_stage(source: &str, expected: BufferType) {
        let config: BufferConfig = serde_yaml::from_str(source).unwrap();
        assert_eq!(config.stages.len(), 1);
        let actual = config.stages.first().unwrap();
        assert_eq!(actual, &expected);
    }

    fn check_multiple_stages(source: &str, expected_stages: &[BufferType]) {
        let config: BufferConfig = serde_yaml::from_str(source).unwrap();
        assert_eq!(config.stages.len(), expected_stages.len());
        for (actual, expected) in config.stages().iter().zip(expected_stages) {
            assert_eq!(actual, expected);
        }
    }

    #[test]
    fn parse_empty() {
        let source = "";
        let error = serde_yaml::from_str::<BufferConfig>(source).unwrap_err();
        assert_eq!(error.to_string(), "EOF while parsing a value");
    }

    #[test]
    fn parse_only_invalid_keys() {
        let source = "foo: 314";
        let error = serde_yaml::from_str::<BufferConfig>(source).unwrap_err();
        assert_eq!(
            error.to_string(),
            "unknown field `foo`, expected one of `type`, `max_events`, `max_size`, `when_full` at line 1 column 4"
        );
    }

    #[test]
    fn parse_partial_invalid_keys() {
        let source = r#"max_size: 100
max_events: 42
"#;
        let error = serde_yaml::from_str::<BufferConfig>(source).unwrap_err();
        assert_eq!(
            error.to_string(),
            "unknown field `max_size`, expected one of `type`, `max_events`, `when_full` at line 1 column 9"
        );
    }

    #[test]
    fn parse_without_type_tag() {
        check_single_stage(
            r#"
          max_events: 100
          "#,
            BufferType::Memory {
                max_events: 100,
                when_full: WhenFull::Block,
            },
        );
    }

    #[test]
    fn parse_multiple_stages() {
        check_multiple_stages(
            r#"
          - max_events: 42
          - max_events: 100
            when_full: drop_newest
          "#,
            &[
                BufferType::Memory {
                    max_events: 42,
                    when_full: WhenFull::Block,
                },
                BufferType::Memory {
                    max_events: 100,
                    when_full: WhenFull::DropNewest,
                },
            ],
        );
    }

    #[test]
    fn ensure_field_defaults_for_all_types() {
        check_single_stage(
            r#"
          type: disk
          max_size: 1024
          "#,
            BufferType::DiskV1 {
                max_size: 1024,
                when_full: WhenFull::Block,
            },
        );

        check_single_stage(
            r#"
          type: memory
          "#,
            BufferType::Memory {
                max_events: 500,
                when_full: WhenFull::Block,
            },
        );

        check_single_stage(
            r#"
          type: memory
          max_events: 100
          "#,
            BufferType::Memory {
                max_events: 100,
                when_full: WhenFull::Block,
            },
        );

        check_single_stage(
            r#"
          type: memory
          when_full: drop_newest
          "#,
            BufferType::Memory {
                max_events: 500,
                when_full: WhenFull::DropNewest,
            },
        );

        check_single_stage(
            r#"
          type: memory
          when_full: overflow
          "#,
            BufferType::Memory {
                max_events: 500,
                when_full: WhenFull::Overflow,
            },
        );

        check_single_stage(
            r#"
          type: disk_v2
          max_size: 1024
          "#,
            BufferType::DiskV2 {
                max_size: 1024,
                when_full: WhenFull::Block,
            },
        );
    }
}<|MERGE_RESOLUTION|>--- conflicted
+++ resolved
@@ -9,11 +9,7 @@
         builder::{TopologyBuilder, TopologyError},
         channel::{BufferReceiver, BufferSender},
     },
-<<<<<<< HEAD
-    variants::{DiskV1Buffer, DiskV2Buffer, MemoryV1Buffer, MemoryV2Buffer},
-=======
-    variant::{DiskV1Buffer, DiskV2Buffer, MemoryBuffer},
->>>>>>> 41e863ee
+    variants::{DiskV1Buffer, DiskV2Buffer, MemoryBuffer},
     Acker, Bufferable, WhenFull,
 };
 
